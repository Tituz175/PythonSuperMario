<<<<<<< HEAD
# Austin Nadeau

=======
#inez salazar
>>>>>>> 182a8bcd
import pygame as pg
from source.main import main

if __name__=='__main__':
    main()
    pg.quit()<|MERGE_RESOLUTION|>--- conflicted
+++ resolved
@@ -1,9 +1,6 @@
-<<<<<<< HEAD
 # Austin Nadeau
+#inez salazar
 
-=======
-#inez salazar
->>>>>>> 182a8bcd
 import pygame as pg
 from source.main import main
 
